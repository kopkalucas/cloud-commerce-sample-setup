--- conflicted
+++ resolved
@@ -1,10 +1,6 @@
 # SAP Commerce Cloud with Data Hub Sample Repository
 
-<<<<<<< HEAD
 This sample repository contains the files and folders that are required to set up SAP Commerce Cloud with Data Hub.  You can clone this repository and then follow the instructions in the readme to update the example files with your specific details. 
-=======
-This sample repository contains the files and folders that are required to set up SAP Commerce Cloud. There are multiple branches covering different scenarios for Commerce Cloud (e.g. project Spartacus, data hub, solr customizations).  You can clone/download this repository, checkout the branch of interest and then follow the instructions in the readme to update the example files with your specific details. 
->>>>>>> 297798f8
 
 When your files are ready, push them to your SAP Commerce Cloud repository.  
 
@@ -64,7 +60,6 @@
  
 1. In the sample repository, verify that you have the following files in the *core-customize* folder.
  - manifest.json:  This is the manifest.json for Commerce Cloud.
-<<<<<<< HEAD
  - \<custom extension> folders (optional)
 2. Verify that you have the following files in the *datahub* folder.
  - manifest.json: This is the manifest.json for Data Hub.
@@ -74,12 +69,6 @@
 ### Push the Commerce Cloud Configuration to Code Repository
 
 Push the core-customize & datahub folder from your local machine to the root level of your Commerce Cloud repository.  
-=======
- 
-### Push the Commerce Cloud Configuration to Code Repository
-
-Push all the contents from your local machine to the root level of your Commerce Cloud repository.
->>>>>>> 297798f8
 
 ### Access the Cloud Portal
 
