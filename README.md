# SAP Commerce Cloud Sample Repository

This sample repository contains the files and folders that are required to set up SAP Commerce Cloud. There are multiple branches covering different scenarios for Commerce Cloud (e.g. project Spartacus, data hub, solr customizations).  You can clone/download this repository, checkout the branch of interest and then follow the instructions in the readme to update the example files with your specific details. 

When your files are ready, push them to your SAP Commerce Cloud repository.  

# Requirements

- You have a public-facing code repository.
- You have an active SAP Commerce Cloud subscription.
- You have a license for SAP Commerce version 1808 or higher.
- You have not set up SAP Commerce Cloud yet.

# Supported Versions

You can find the supported SAP Commerce versions listed in the [Compatibility help topic](https://help.sap.com/viewer/1be46286b36a4aa48205be5a96240672/SHIP/en-US/31ac209eb08f41bc92e9bbe5772fb949.html).

# Download and Installation
Not applicable.

# Configuration

These instructions walk you through the process of cloning the repository and then updating the sample files with your specific requirements. 

The following folders and files are included in the sample repository.

Root level 
- core-customize folder: The folder that contains all of the folders and files that support Commerce Cloud.

core-customize folder
- manifest.json: The Commerce Cloud manifest.json file, which defines how your code will be built and deployed in the Public Cloud environments. The manifest is set up to leverage [confiuration reuse](https://help.sap.com/viewer/1be46286b36a4aa48205be5a96240672/SHIP/en-US/2311d89eef9344fc81ef168ac9668307.html) to better allow for consistency between local and cloud builds.
- hybris folder: contains a sample custom folder for storing any custom extensions as well as the config folder for storing local and cloud properties, localextensions.xml and any local solr/tomcat configurations
- other sample manifests: A collection of tested and verified manifest files that you can use as starting points for your Commerce Cloud environments.

### Clone Repository

Clone the sample repository ([instructions can be found here](https://help.github.com/articles/cloning-a-repository/)). The files are copied to your local machine.

### Update the Custom Extensions

1. If you don’t have custom extensions, you can delete the kiwi & tiger sample folders. If you wish to use these extensions you'll have to uncomment them in your hybris/config/localextensions.xml folder
2. List any extensions you're using (custom and any from Commerce runtime) in the core-customize/hybris/config/localextensions.xml file
3. If you have custom extensions with dependencies, list the source extension first, then the dependent extension. Extensions are built in the order in which they appear in your localextension.xml and manifest.json files

### Update the Commerce Cloud manifest.json

1. Open the manifest.json file inside the core-customize folder. 
2. Update the “version” with the version of SAP Commerce that you plan to use. Refer to the Supported Versions section of this readme for more information.
3. Save the changes.

### Prepare to Push the Sample Repository
 
In the sample repository, verify that you have the following files in the core-customize folder.
 - manifest.json:  This is the manifest.json for Commerce Cloud.
 
### Push the Commerce Cloud Configuration to Code Repository

Push all the contents from your local machine to the root level of your Commerce Cloud repository.

### Access the Cloud Portal

Log in to the Cloud Portal and verify that your code repository is connected.

1. From a supported browser, log in to https://portal.commerce.ondemand.com. For more information, see [Accessing the Cloud Portal](https://help.sap.com/viewer/0c2050f6d31f49ddb6eba18509060ae5/SHIP/en-US/bc745004669445478d0c0505d77e096c.html).
2. Select *Repository* and verify that you are connected to the correct code repository.
3. Find the environments that were provisioned for your subscription.
3. Create a new build.
4. Deploy the build to the environment using the *Initialze Database* option.

You may also wish to see [this video](https://enable.cx.sap.com/playlist/dedicated/116161351/1_6tm85g61/1_df6ptanl) which provides a walkthrough of how to connect your repository, as well as [this video](https://enable.cx.sap.com/playlist/dedicated/116161351/1_6tm85g61/1_9ogbv7hz) which outlines how to build and deploy

### Final Steps - Validating an example Electronics Storefront and Javascript Storefront

Use the Cloud Portal to create a build and then deploy the build to an environment. 

1. After the build is deployed, you can find the 'Storefront' endpoint in the *Environments* page of the Cloud Portal listed under *Public Endpoints*.
2. Click on the *Storefront* hyperlink to access the details page for endpoint.
3. Either add an IP Filter Set for your IP address OR change the Base Rule from 'Deny All' to 'Allow All' in order to receive traffic to this example storefront.
4. Save the changes.
5. Click on the URL listed next to the *Storefront* public endpoint. You will receive a server error.
6. In your browser's address, append the endpoint address with */?site=electronics* and reload the page
7. Verify that you see a basic electronics storefront.

# Limitations

The repository must be a public-facing repository.  You cannot use a private repository to host SAP Commerce Cloud configurations. 

# Known Issues

There are no known issues at this time.

# How to Obtain Support

This repository is provided "as-is"; no support is available.

Find more information about SAP Commerce Cloud Setup on our [help site](https://help.sap.com/viewer/1be46286b36a4aa48205be5a96240672/SHIP/en-US/76450bc02bdf492689ca5e6d35c670e6.html).

# License
<<<<<<< HEAD
Copyright (c) 2020 SAP SE or an SAP affiliate company. All rights reserved.
This file is licensed under the “SAP Sample Code License” except as noted otherwise in the [LICENSE file](https://github.wdf.sap.corp/staging-for-SAP-samples-public/cloud-commerce-sample-setup/blob/master/LICENSE).
=======
Copyright (c) 2020 SAP SE or an SAP affiliate company. All rights reserved. This project is licensed under the Apache Software License, version 2.0 except as noted otherwise in the [LICENSE file](https://github.wdf.sap.corp/staging-for-SAP-samples-public/cloud-commerce-sample-setup/blob/master/LICENSE).
>>>>>>> 33310aa2
<|MERGE_RESOLUTION|>--- conflicted
+++ resolved
@@ -96,9 +96,4 @@
 Find more information about SAP Commerce Cloud Setup on our [help site](https://help.sap.com/viewer/1be46286b36a4aa48205be5a96240672/SHIP/en-US/76450bc02bdf492689ca5e6d35c670e6.html).
 
 # License
-<<<<<<< HEAD
-Copyright (c) 2020 SAP SE or an SAP affiliate company. All rights reserved.
-This file is licensed under the “SAP Sample Code License” except as noted otherwise in the [LICENSE file](https://github.wdf.sap.corp/staging-for-SAP-samples-public/cloud-commerce-sample-setup/blob/master/LICENSE).
-=======
-Copyright (c) 2020 SAP SE or an SAP affiliate company. All rights reserved. This project is licensed under the Apache Software License, version 2.0 except as noted otherwise in the [LICENSE file](https://github.wdf.sap.corp/staging-for-SAP-samples-public/cloud-commerce-sample-setup/blob/master/LICENSE).
->>>>>>> 33310aa2
+Copyright (c) 2020 SAP SE or an SAP affiliate company. All rights reserved. This project is licensed under the Apache Software License, version 2.0 except as noted otherwise in the [LICENSE file](https://github.wdf.sap.corp/staging-for-SAP-samples-public/cloud-commerce-sample-setup/blob/master/LICENSE).